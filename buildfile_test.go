package docker

import (
	"io/ioutil"
	"testing"
)

// mkTestContext generates a build context from the contents of the provided dockerfile.
// This context is suitable for use as an argument to BuildFile.Build()
func mkTestContext(dockerfile string, files [][2]string, t *testing.T) Archive {
	context, err := mkBuildContext(dockerfile, files)
	if err != nil {
		t.Fatal(err)
	}
	return context
}

// A testContextTemplate describes a build context and how to test it
type testContextTemplate struct {
	// Contents of the Dockerfile
	dockerfile string
	// Additional files in the context, eg [][2]string{"./passwd", "gordon"}
	files [][2]string
}

// A table of all the contexts to build and test.
// A new docker runtime will be created and torn down for each context.
var testContexts []testContextTemplate = []testContextTemplate{
	{
		`
# VERSION		0.1
# DOCKER-VERSION	0.2

<<<<<<< HEAD
from   ` + unitTestImageName + `
maintainer docker
expose 22
env    FOO BAR
cmd    ["echo", "hello", "world"]
run    sh -c 'echo root:testpass > /tmp/passwd'
run    mkdir -p /var/run/sshd
add    . /src
`

const DockerfileNoNewLine = `
# VERSION		0.1
# DOCKER-VERSION	0.2

from   ` + unitTestImageName + `
maintainer docker
expose 22
env    FOO BAR
cmd    ["echo", "hello", "world"]
run    sh -c 'echo root:testpass > /tmp/passwd'
run    mkdir -p /var/run/sshd
add    . /src`
=======
from   docker-ut
run    sh -c 'echo root:testpass > /tmp/passwd'
run    mkdir -p /var/run/sshd
run    [ "$(cat /tmp/passwd)" = "root:testpass" ]
run    [ "$(ls -d /var/run/sshd)" = "/var/run/sshd" ]
`,
		nil,
	},

	{
		`
from docker-ut
add foo /usr/lib/bla/bar
run [ "$(cat /usr/lib/bla/bar)" = 'hello world!' ]
`,
		[][2]string{{"foo", "hello world!"}},
	},

	{
		`
from docker-ut
add f /
run [ "$(cat /f)" = "hello" ]
add f /abc
run [ "$(cat /abc)" = "hello" ]
add f /x/y/z
run [ "$(cat /x/y/z)" = "hello" ]
add f /x/y/d/
run [ "$(cat /x/y/d/f)" = "hello" ]
add d /
run [ "$(cat /ga)" = "bu" ]
add d /somewhere
run [ "$(cat /somewhere/ga)" = "bu" ]
add d /anotherplace/
run [ "$(cat /anotherplace/ga)" = "bu" ]
add d /somewheeeere/over/the/rainbooow
run [ "$(cat /somewheeeere/over/the/rainbooow/ga)" = "bu" ]
`,
		[][2]string{
			{"f", "hello"},
			{"d/ga", "bu"},
		},
	},
}
>>>>>>> c1a5318d

// FIXME: test building with a context

// FIXME: test building with a local ADD as first command

// FIXME: test building with 2 successive overlapping ADD commands

<<<<<<< HEAD
func TestBuildFile(t *testing.T) {
	dockerfiles := []string{Dockerfile, DockerfileNoNewLine}
	for _, Dockerfile := range dockerfiles {
=======
func TestBuild(t *testing.T) {
	for _, ctx := range testContexts {
>>>>>>> c1a5318d
		runtime, err := newTestRuntime()
		if err != nil {
			t.Fatal(err)
		}
		defer nuke(runtime)

		srv := &Server{runtime: runtime}

<<<<<<< HEAD
		buildfile := NewBuildFile(srv, &utils.NopWriter{})

		context, err := fakeTar()
		if err != nil {
			t.Fatal(err)
		}

		imgID, err := buildfile.Build(strings.NewReader(Dockerfile), context)
		if err != nil {
			t.Fatal(err)
		}

		builder := NewBuilder(runtime)
		container, err := builder.Create(
			&Config{
				Image: imgID,
				Cmd:   []string{"cat", "/tmp/passwd"},
			},
		)
		if err != nil {
			t.Fatal(err)
		}
		defer runtime.Destroy(container)

		output, err := container.Output()
		if err != nil {
			t.Fatal(err)
		}
		if string(output) != "root:testpass\n" {
			t.Fatalf("Unexpected output. Read '%s', expected '%s'", output, "root:testpass\n")
		}

		container2, err := builder.Create(
			&Config{
				Image: imgID,
				Cmd:   []string{"ls", "-d", "/var/run/sshd"},
			},
		)
		if err != nil {
			t.Fatal(err)
		}
		defer runtime.Destroy(container2)

		output, err = container2.Output()
		if err != nil {
			t.Fatal(err)
		}
		if string(output) != "/var/run/sshd\n" {
			t.Fatal("/var/run/sshd has not been created")
		}

		container3, err := builder.Create(
			&Config{
				Image: imgID,
				Cmd:   []string{"ls", "/src"},
			},
		)
		if err != nil {
			t.Fatal(err)
		}
		defer runtime.Destroy(container3)

		output, err = container3.Output()
		if err != nil {
			t.Fatal(err)
		}
		if string(output) != "etc\nvar\n" {
			t.Fatalf("Unexpected output. Expected: '%s', received: '%s'", "etc\nvar\n", string(output))
		}

=======
		buildfile := NewBuildFile(srv, ioutil.Discard)
		if _, err := buildfile.Build(mkTestContext(ctx.dockerfile, ctx.files, t)); err != nil {
			t.Fatal(err)
		}
>>>>>>> c1a5318d
	}
}<|MERGE_RESOLUTION|>--- conflicted
+++ resolved
@@ -28,33 +28,6 @@
 var testContexts []testContextTemplate = []testContextTemplate{
 	{
 		`
-# VERSION		0.1
-# DOCKER-VERSION	0.2
-
-<<<<<<< HEAD
-from   ` + unitTestImageName + `
-maintainer docker
-expose 22
-env    FOO BAR
-cmd    ["echo", "hello", "world"]
-run    sh -c 'echo root:testpass > /tmp/passwd'
-run    mkdir -p /var/run/sshd
-add    . /src
-`
-
-const DockerfileNoNewLine = `
-# VERSION		0.1
-# DOCKER-VERSION	0.2
-
-from   ` + unitTestImageName + `
-maintainer docker
-expose 22
-env    FOO BAR
-cmd    ["echo", "hello", "world"]
-run    sh -c 'echo root:testpass > /tmp/passwd'
-run    mkdir -p /var/run/sshd
-add    . /src`
-=======
 from   docker-ut
 run    sh -c 'echo root:testpass > /tmp/passwd'
 run    mkdir -p /var/run/sshd
@@ -98,23 +71,21 @@
 			{"d/ga", "bu"},
 		},
 	},
+
+	{
+		`
+from docker-ut
+env    FOO BAR
+run    [ "$FOO" = "BAR" ]
+`,
+		nil,
+	},
 }
->>>>>>> c1a5318d
-
-// FIXME: test building with a context
-
-// FIXME: test building with a local ADD as first command
 
 // FIXME: test building with 2 successive overlapping ADD commands
 
-<<<<<<< HEAD
-func TestBuildFile(t *testing.T) {
-	dockerfiles := []string{Dockerfile, DockerfileNoNewLine}
-	for _, Dockerfile := range dockerfiles {
-=======
 func TestBuild(t *testing.T) {
 	for _, ctx := range testContexts {
->>>>>>> c1a5318d
 		runtime, err := newTestRuntime()
 		if err != nil {
 			t.Fatal(err)
@@ -123,82 +94,9 @@
 
 		srv := &Server{runtime: runtime}
 
-<<<<<<< HEAD
-		buildfile := NewBuildFile(srv, &utils.NopWriter{})
-
-		context, err := fakeTar()
-		if err != nil {
-			t.Fatal(err)
-		}
-
-		imgID, err := buildfile.Build(strings.NewReader(Dockerfile), context)
-		if err != nil {
-			t.Fatal(err)
-		}
-
-		builder := NewBuilder(runtime)
-		container, err := builder.Create(
-			&Config{
-				Image: imgID,
-				Cmd:   []string{"cat", "/tmp/passwd"},
-			},
-		)
-		if err != nil {
-			t.Fatal(err)
-		}
-		defer runtime.Destroy(container)
-
-		output, err := container.Output()
-		if err != nil {
-			t.Fatal(err)
-		}
-		if string(output) != "root:testpass\n" {
-			t.Fatalf("Unexpected output. Read '%s', expected '%s'", output, "root:testpass\n")
-		}
-
-		container2, err := builder.Create(
-			&Config{
-				Image: imgID,
-				Cmd:   []string{"ls", "-d", "/var/run/sshd"},
-			},
-		)
-		if err != nil {
-			t.Fatal(err)
-		}
-		defer runtime.Destroy(container2)
-
-		output, err = container2.Output()
-		if err != nil {
-			t.Fatal(err)
-		}
-		if string(output) != "/var/run/sshd\n" {
-			t.Fatal("/var/run/sshd has not been created")
-		}
-
-		container3, err := builder.Create(
-			&Config{
-				Image: imgID,
-				Cmd:   []string{"ls", "/src"},
-			},
-		)
-		if err != nil {
-			t.Fatal(err)
-		}
-		defer runtime.Destroy(container3)
-
-		output, err = container3.Output()
-		if err != nil {
-			t.Fatal(err)
-		}
-		if string(output) != "etc\nvar\n" {
-			t.Fatalf("Unexpected output. Expected: '%s', received: '%s'", "etc\nvar\n", string(output))
-		}
-
-=======
 		buildfile := NewBuildFile(srv, ioutil.Discard)
 		if _, err := buildfile.Build(mkTestContext(ctx.dockerfile, ctx.files, t)); err != nil {
 			t.Fatal(err)
 		}
->>>>>>> c1a5318d
 	}
 }