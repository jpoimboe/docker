package docker

import (
	"errors"
	"fmt"
	"github.com/dotcloud/docker/auth"
	"github.com/dotcloud/docker/registry"
	"github.com/dotcloud/docker/utils"
	"io"
	"io/ioutil"
	"log"
	"net/http"
	"net/url"
	"os"
	"path"
	"runtime"
	"strings"
)

func (srv *Server) DockerVersion() APIVersion {
	return APIVersion{
		Version:   VERSION,
		GitCommit: GITCOMMIT,
		GoVersion: runtime.Version(),
	}
}

func (srv *Server) ContainerKill(name string) error {
	if container := srv.runtime.Get(name); container != nil {
		if err := container.Kill(); err != nil {
			return fmt.Errorf("Error restarting container %s: %s", name, err.Error())
		}
	} else {
		return fmt.Errorf("No such container: %s", name)
	}
	return nil
}

func (srv *Server) ContainerExport(name string, out io.Writer) error {
	if container := srv.runtime.Get(name); container != nil {

		data, err := container.Export()
		if err != nil {
			return err
		}

		// Stream the entire contents of the container (basically a volatile snapshot)
		if _, err := io.Copy(out, data); err != nil {
			return err
		}
		return nil
	}
	return fmt.Errorf("No such container: %s", name)
}

func (srv *Server) ImagesSearch(term string) ([]APISearch, error) {

	results, err := registry.NewRegistry(srv.runtime.root, nil).SearchRepositories(term)
	if err != nil {
		return nil, err
	}

	var outs []APISearch
	for _, repo := range results.Results {
		var out APISearch
		out.Description = repo["description"]
		out.Name = repo["name"]
		outs = append(outs, out)
	}
	return outs, nil
}

func (srv *Server) ImageInsert(name, url, path string, out io.Writer, sf *utils.StreamFormatter) (string, error) {
	out = utils.NewWriteFlusher(out)
	img, err := srv.runtime.repositories.LookupImage(name)
	if err != nil {
		return "", err
	}

	file, err := utils.Download(url, out)
	if err != nil {
		return "", err
	}
	defer file.Body.Close()

	config, _, err := ParseRun([]string{img.ID, "echo", "insert", url, path}, srv.runtime.capabilities)
	if err != nil {
		return "", err
	}

	b := NewBuilder(srv.runtime)
	c, err := b.Create(config)
	if err != nil {
		return "", err
	}

	if err := c.Inject(utils.ProgressReader(file.Body, int(file.ContentLength), out, sf.FormatProgress("Downloading", "%v/%v (%v)"), sf), path); err != nil {
		return "", err
	}
	// FIXME: Handle custom repo, tag comment, author
	img, err = b.Commit(c, "", "", img.Comment, img.Author, nil)
	if err != nil {
		return "", err
	}
	out.Write(sf.FormatStatus(img.ID))
	return img.ShortID(), nil
}

func (srv *Server) ImagesViz(out io.Writer) error {
	images, _ := srv.runtime.graph.All()
	if images == nil {
		return nil
	}
	out.Write([]byte("digraph docker {\n"))

	var (
		parentImage *Image
		err         error
	)
	for _, image := range images {
		parentImage, err = image.GetParent()
		if err != nil {
			return fmt.Errorf("Error while getting parent image: %v", err)
		}
		if parentImage != nil {
			out.Write([]byte(" \"" + parentImage.ShortID() + "\" -> \"" + image.ShortID() + "\"\n"))
		} else {
			out.Write([]byte(" base -> \"" + image.ShortID() + "\" [style=invis]\n"))
		}
	}

	reporefs := make(map[string][]string)

	for name, repository := range srv.runtime.repositories.Repositories {
		for tag, id := range repository {
			reporefs[utils.TruncateID(id)] = append(reporefs[utils.TruncateID(id)], fmt.Sprintf("%s:%s", name, tag))
		}
	}

	for id, repos := range reporefs {
		out.Write([]byte(" \"" + id + "\" [label=\"" + id + "\\n" + strings.Join(repos, "\\n") + "\",shape=box,fillcolor=\"paleturquoise\",style=\"filled,rounded\"];\n"))
	}
	out.Write([]byte(" base [style=invisible]\n}\n"))
	return nil
}

func (srv *Server) Images(all bool, filter string) ([]APIImages, error) {
	var (
		allImages map[string]*Image
		err       error
	)
	if all {
		allImages, err = srv.runtime.graph.Map()
	} else {
		allImages, err = srv.runtime.graph.Heads()
	}
	if err != nil {
		return nil, err
	}
	outs := []APIImages{} //produce [] when empty instead of 'null'
	for name, repository := range srv.runtime.repositories.Repositories {
		if filter != "" && name != filter {
			continue
		}
		for tag, id := range repository {
			var out APIImages
			image, err := srv.runtime.graph.Get(id)
			if err != nil {
				log.Printf("Warning: couldn't load %s from %s/%s: %s", id, name, tag, err)
				continue
			}
			delete(allImages, id)
			out.Repository = name
			out.Tag = tag
			out.ID = image.ID
			out.Created = image.Created.Unix()
			out.Size = image.Size
			out.VirtualSize = image.getParentsSize(0) + image.Size
			outs = append(outs, out)
		}
	}
	// Display images which aren't part of a
	if filter == "" {
		for _, image := range allImages {
			var out APIImages
			out.ID = image.ID
			out.Created = image.Created.Unix()
			out.Size = image.Size
			out.VirtualSize = image.getParentsSize(0) + image.Size
			outs = append(outs, out)
		}
	}
	return outs, nil
}

func (srv *Server) DockerInfo() *APIInfo {
	images, _ := srv.runtime.graph.All()
	var imgcount int
	if images == nil {
		imgcount = 0
	} else {
		imgcount = len(images)
	}
	return &APIInfo{
		Containers:  len(srv.runtime.List()),
		Images:      imgcount,
		MemoryLimit: srv.runtime.capabilities.MemoryLimit,
		SwapLimit:   srv.runtime.capabilities.SwapLimit,
		Debug:       os.Getenv("DEBUG") != "",
		NFd:         utils.GetTotalUsedFds(),
		NGoroutines: runtime.NumGoroutine(),
	}
}

func (srv *Server) ImageHistory(name string) ([]APIHistory, error) {
	image, err := srv.runtime.repositories.LookupImage(name)
	if err != nil {
		return nil, err
	}

	outs := []APIHistory{} //produce [] when empty instead of 'null'
	err = image.WalkHistory(func(img *Image) error {
		var out APIHistory
		out.ID = srv.runtime.repositories.ImageName(img.ShortID())
		out.Created = img.Created.Unix()
		out.CreatedBy = strings.Join(img.ContainerConfig.Cmd, " ")
		outs = append(outs, out)
		return nil
	})
	return outs, nil

}

func (srv *Server) ContainerChanges(name string) ([]Change, error) {
	if container := srv.runtime.Get(name); container != nil {
		return container.Changes()
	}
	return nil, fmt.Errorf("No such container: %s", name)
}

func (srv *Server) Containers(all bool, n int, since, before string) []APIContainers {
	var foundBefore bool
	var displayed int
	retContainers := []APIContainers{}

	for _, container := range srv.runtime.List() {
		if !container.State.Running && !all && n == -1 && since == "" && before == "" {
			continue
		}
		if before != "" {
			if container.ShortID() == before {
				foundBefore = true
				continue
			}
			if !foundBefore {
				continue
			}
		}
		if displayed == n {
			break
		}
		if container.ShortID() == since {
			break
		}
		displayed++

		c := APIContainers{
			ID: container.ID,
		}
		c.Image = srv.runtime.repositories.ImageName(container.Image)
		c.Command = fmt.Sprintf("%s %s", container.Path, strings.Join(container.Args, " "))
		c.Created = container.Created.Unix()
		c.Status = container.State.String()
		c.Ports = container.NetworkSettings.PortMappingHuman()
		c.SizeRw, c.SizeRootFs = container.GetSize()

		retContainers = append(retContainers, c)
	}
	return retContainers
}

func (srv *Server) ContainerCommit(name, repo, tag, author, comment string, config *Config) (string, error) {
	container := srv.runtime.Get(name)
	if container == nil {
		return "", fmt.Errorf("No such container: %s", name)
	}
	img, err := NewBuilder(srv.runtime).Commit(container, repo, tag, comment, author, config)
	if err != nil {
		return "", err
	}
	return img.ShortID(), err
}

func (srv *Server) ContainerTag(name, repo, tag string, force bool) error {
	if err := srv.runtime.repositories.Set(repo, tag, name, force); err != nil {
		return err
	}
	return nil
}

func (srv *Server) pullImage(r *registry.Registry, out io.Writer, imgId, endpoint string, token []string, sf *utils.StreamFormatter) error {
	history, err := r.GetRemoteHistory(imgId, endpoint, token)
	if err != nil {
		return err
	}

	// FIXME: Try to stream the images?
	// FIXME: Launch the getRemoteImage() in goroutines
	for _, id := range history {
		if !srv.runtime.graph.Exists(id) {
			out.Write(sf.FormatStatus("Pulling %s metadata", id))
			imgJSON, err := r.GetRemoteImageJSON(id, endpoint, token)
			if err != nil {
				// FIXME: Keep goging in case of error?
				return err
			}
			img, err := NewImgJSON(imgJSON)
			if err != nil {
				return fmt.Errorf("Failed to parse json: %s", err)
			}

			// Get the layer
			out.Write(sf.FormatStatus("Pulling %s fs layer", id))
			layer, contentLength, err := r.GetRemoteImageLayer(img.ID, endpoint, token)
			if err != nil {
				return err
			}
			defer layer.Close()
			if err := srv.runtime.graph.Register(utils.ProgressReader(layer, contentLength, out, sf.FormatProgress("Downloading", "%v/%v (%v)"), sf), false, img); err != nil {
				return err
			}
		}
	}
	return nil
}

func (srv *Server) pullRepository(r *registry.Registry, out io.Writer, local, remote, askedTag string, sf *utils.StreamFormatter) error {
	out.Write(sf.FormatStatus("Pulling repository %s from %s", local, auth.IndexServerAddress()))
	repoData, err := r.GetRepositoryData(remote)
	if err != nil {
		return err
	}

	utils.Debugf("Updating checksums")
	// Reload the json file to make sure not to overwrite faster sums
	if err := srv.runtime.graph.UpdateChecksums(repoData.ImgList); err != nil {
		return err
	}

	utils.Debugf("Retrieving the tag list")
	tagsList, err := r.GetRemoteTags(repoData.Endpoints, remote, repoData.Tokens)
	if err != nil {
		return err
	}
	utils.Debugf("Registering tags")
	// If not specific tag have been asked, take all
	if askedTag == "" {
		for tag, id := range tagsList {
			repoData.ImgList[id].Tag = tag
		}
	} else {
		// Otherwise, check that the tag exists and use only that one
		id, exists := tagsList[askedTag]
		if !exists {
			return fmt.Errorf("Tag %s not found in repositoy %s", askedTag, local)
		}
		repoData.ImgList[id].Tag = askedTag
	}

	for _, img := range repoData.ImgList {
		if askedTag != "" && img.Tag != askedTag {
			utils.Debugf("(%s) does not match %s (id: %s), skipping", img.Tag, askedTag, img.ID)
			continue
		}
		out.Write(sf.FormatStatus("Pulling image %s (%s) from %s", img.ID, img.Tag, remote))
		success := false
		for _, ep := range repoData.Endpoints {
			if err := srv.pullImage(r, out, img.ID, "https://"+ep+"/v1", repoData.Tokens, sf); err != nil {
				out.Write(sf.FormatStatus("Error while retrieving image for tag: %s (%s); checking next endpoint", askedTag, err))
				continue
			}
			success = true
			break
		}
		if !success {
			return fmt.Errorf("Could not find repository on any of the indexed registries.")
		}
	}
	for tag, id := range tagsList {
		if askedTag != "" && tag != askedTag {
			continue
		}
		if err := srv.runtime.repositories.Set(local, tag, id, true); err != nil {
			return err
		}
	}
	if err := srv.runtime.repositories.Save(); err != nil {
		return err
	}

	return nil
}

func (srv *Server) ImagePull(name, tag, endpoint string, out io.Writer, sf *utils.StreamFormatter, authConfig *auth.AuthConfig) error {
	r := registry.NewRegistry(srv.runtime.root, authConfig)
	out = utils.NewWriteFlusher(out)
	if endpoint != "" {
		if err := srv.pullImage(r, out, name, endpoint, nil, sf); err != nil {
			return err
		}
		return nil
	}
	remote := name
	parts := strings.Split(name, "/")
	if len(parts) > 2 {
		remote = fmt.Sprintf("src/%s", url.QueryEscape(strings.Join(parts, "/")))
	}
	if err := srv.pullRepository(r, out, name, remote, tag, sf); err != nil {
		return err
	}

	return nil
}

// Retrieve the checksum of an image
// Priority:
// - Check on the stored checksums
// - Check if the archive exists, if it does not, ask the registry
// - If the archive does exists, process the checksum from it
// - If the archive does not exists and not found on registry, process checksum from layer
func (srv *Server) getChecksum(imageId string) (string, error) {
	// FIXME: Use in-memory map instead of reading the file each time
	if sums, err := srv.runtime.graph.getStoredChecksums(); err != nil {
		return "", err
	} else if checksum, exists := sums[imageId]; exists {
		return checksum, nil
	}

	img, err := srv.runtime.graph.Get(imageId)
	if err != nil {
		return "", err
	}

	if _, err := os.Stat(layerArchivePath(srv.runtime.graph.imageRoot(imageId))); err != nil {
		if os.IsNotExist(err) {
			// TODO: Ask the registry for the checksum
			//       As the archive is not there, it is supposed to come from a pull.
		} else {
			return "", err
		}
	}

	checksum, err := img.Checksum()
	if err != nil {
		return "", err
	}
	return checksum, nil
}

// Retrieve the all the images to be uploaded in the correct order
// Note: we can't use a map as it is not ordered
func (srv *Server) getImageList(localRepo map[string]string) ([]*registry.ImgData, error) {
	var imgList []*registry.ImgData

	imageSet := make(map[string]struct{})
	for tag, id := range localRepo {
		img, err := srv.runtime.graph.Get(id)
		if err != nil {
			return nil, err
		}
		img.WalkHistory(func(img *Image) error {
			if _, exists := imageSet[img.ID]; exists {
				return nil
			}
			imageSet[img.ID] = struct{}{}
			checksum, err := srv.getChecksum(img.ID)
			if err != nil {
				return err
			}
			imgList = append([]*registry.ImgData{{
				ID:       img.ID,
				Checksum: checksum,
				Tag:      tag,
			}}, imgList...)
			return nil
		})
	}
	return imgList, nil
}

func (srv *Server) pushRepository(r *registry.Registry, out io.Writer, name string, localRepo map[string]string, sf *utils.StreamFormatter) error {
	out = utils.NewWriteFlusher(out)
	out.Write(sf.FormatStatus("Processing checksums"))
	imgList, err := srv.getImageList(localRepo)
	if err != nil {
		return err
	}
	out.Write(sf.FormatStatus("Sending image list"))

	srvName := name
	parts := strings.Split(name, "/")
	if len(parts) > 2 {
		srvName = fmt.Sprintf("src/%s", url.QueryEscape(strings.Join(parts, "/")))
	}

	repoData, err := r.PushImageJSONIndex(srvName, imgList, false, nil)
	if err != nil {
		return err
	}

	for _, ep := range repoData.Endpoints {
		out.Write(sf.FormatStatus("Pushing repository %s to %s (%d tags)", name, ep, len(localRepo)))
		// For each image within the repo, push them
		for _, elem := range imgList {
			if _, exists := repoData.ImgList[elem.ID]; exists {
				out.Write(sf.FormatStatus("Image %s already on registry, skipping", name))
				continue
			}
			if err := srv.pushImage(r, out, name, elem.ID, ep, repoData.Tokens, sf); err != nil {
				// FIXME: Continue on error?
				return err
			}
			out.Write(sf.FormatStatus("Pushing tags for rev [%s] on {%s}", elem.ID, ep+"/users/"+srvName+"/"+elem.Tag))
			if err := r.PushRegistryTag(srvName, elem.ID, elem.Tag, ep, repoData.Tokens); err != nil {
				return err
			}
		}
	}

	if _, err := r.PushImageJSONIndex(srvName, imgList, true, repoData.Endpoints); err != nil {
		return err
	}
	return nil
}

func (srv *Server) pushImage(r *registry.Registry, out io.Writer, remote, imgId, ep string, token []string, sf *utils.StreamFormatter) error {
	out = utils.NewWriteFlusher(out)
	jsonRaw, err := ioutil.ReadFile(path.Join(srv.runtime.graph.Root, imgId, "json"))
	if err != nil {
		return fmt.Errorf("Error while retreiving the path for {%s}: %s", imgId, err)
	}
	out.Write(sf.FormatStatus("Pushing %s", imgId))

	// Make sure we have the image's checksum
	checksum, err := srv.getChecksum(imgId)
	if err != nil {
		return err
	}
	imgData := &registry.ImgData{
		ID:       imgId,
		Checksum: checksum,
	}

	// Send the json
	if err := r.PushImageJSONRegistry(imgData, jsonRaw, ep, token); err != nil {
		if err == registry.ErrAlreadyExists {
			out.Write(sf.FormatStatus("Image %s already uploaded ; skipping", imgData.ID))
			return nil
		}
		return err
	}

	// Retrieve the tarball to be sent
	var layerData *TempArchive
	// If the archive exists, use it
	file, err := os.Open(layerArchivePath(srv.runtime.graph.imageRoot(imgId)))
	if err != nil {
		if os.IsNotExist(err) {
			// If the archive does not exist, create one from the layer
			layerData, err = srv.runtime.graph.TempLayerArchive(imgId, Xz, out)
			if err != nil {
				return fmt.Errorf("Failed to generate layer archive: %s", err)
			}
		} else {
			return err
		}
	} else {
		defer file.Close()
		st, err := file.Stat()
		if err != nil {
			return err
		}
		layerData = &TempArchive{
			File: file,
			Size: st.Size(),
		}
	}

	// Send the layer
	if err := r.PushImageLayerRegistry(imgData.ID, utils.ProgressReader(layerData, int(layerData.Size), out, sf.FormatProgress("Pushing", "%v/%v (%v)"), sf), ep, token); err != nil {
		return err
	}
	return nil
}

func (srv *Server) ImagePush(name, endpoint string, out io.Writer, sf *utils.StreamFormatter, authConfig *auth.AuthConfig) error {
	out = utils.NewWriteFlusher(out)
	img, err := srv.runtime.graph.Get(name)
	r := registry.NewRegistry(srv.runtime.root, authConfig)

	if err != nil {
		out.Write(sf.FormatStatus("The push refers to a repository [%s] (len: %d)", name, len(srv.runtime.repositories.Repositories[name])))
		// If it fails, try to get the repository
		if localRepo, exists := srv.runtime.repositories.Repositories[name]; exists {
			if err := srv.pushRepository(r, out, name, localRepo, sf); err != nil {
				return err
			}
			return nil
		}

		return err
	}
	out.Write(sf.FormatStatus("The push refers to an image: [%s]", name))
	if err := srv.pushImage(r, out, name, img.ID, endpoint, nil, sf); err != nil {
		return err
	}
	return nil
}

func (srv *Server) ImageImport(src, repo, tag string, in io.Reader, out io.Writer, sf *utils.StreamFormatter) error {
	var archive io.Reader
	var resp *http.Response

	if src == "-" {
		archive = in
	} else {
		u, err := url.Parse(src)
		if err != nil {
			return err
		}
		if u.Scheme == "" {
			u.Scheme = "http"
			u.Host = src
			u.Path = ""
		}
		out.Write(sf.FormatStatus("Downloading from %s", u))
		// Download with curl (pretty progress bar)
		// If curl is not available, fallback to http.Get()
		resp, err = utils.Download(u.String(), out)
		if err != nil {
			return err
		}
		archive = utils.ProgressReader(resp.Body, int(resp.ContentLength), out, sf.FormatProgress("Importing", "%v/%v (%v)"), sf)
	}
	img, err := srv.runtime.graph.Create(archive, nil, "Imported from "+src, "", nil)
	if err != nil {
		return err
	}
	// Optionally register the image at REPO/TAG
	if repo != "" {
		if err := srv.runtime.repositories.Set(repo, tag, img.ID, true); err != nil {
			return err
		}
	}
	out.Write(sf.FormatStatus(img.ShortID()))
	return nil
}

func (srv *Server) ContainerCreate(config *Config) (string, error) {

	if config.Memory > 0 && !srv.runtime.capabilities.MemoryLimit {
		config.Memory = 0
	}

	if config.Memory > 0 && !srv.runtime.capabilities.SwapLimit {
		config.MemorySwap = -1
	}
	b := NewBuilder(srv.runtime)
	container, err := b.Create(config)
	if err != nil {
		if srv.runtime.graph.IsNotExist(err) {
			return "", fmt.Errorf("No such image: %s", config.Image)
		}
		return "", err
	}
	return container.ShortID(), nil
}

func (srv *Server) ContainerRestart(name string, t int) error {
	if container := srv.runtime.Get(name); container != nil {
		if err := container.Restart(t); err != nil {
			return fmt.Errorf("Error restarting container %s: %s", name, err.Error())
		}
	} else {
		return fmt.Errorf("No such container: %s", name)
	}
	return nil
}

func (srv *Server) ContainerDestroy(name string, removeVolume bool) error {
	if container := srv.runtime.Get(name); container != nil {
		volumes := make(map[string]struct{})
		// Store all the deleted containers volumes
		for _, volumeId := range container.Volumes {
			volumes[volumeId] = struct{}{}
		}
		if err := srv.runtime.Destroy(container); err != nil {
			return fmt.Errorf("Error destroying container %s: %s", name, err.Error())
		}

		if removeVolume {
			// Retrieve all volumes from all remaining containers
			usedVolumes := make(map[string]*Container)
			for _, container := range srv.runtime.List() {
				for _, containerVolumeId := range container.Volumes {
					usedVolumes[containerVolumeId] = container
				}
			}

			for volumeId := range volumes {
				// If the requested volu
				if c, exists := usedVolumes[volumeId]; exists {
					log.Printf("The volume %s is used by the container %s. Impossible to remove it. Skipping.\n", volumeId, c.ID)
					continue
				}
				if err := srv.runtime.volumes.Delete(volumeId); err != nil {
					return err
				}
			}
		}
	} else {
		return fmt.Errorf("No such container: %s", name)
	}
	return nil
}

var ErrImageReferenced = errors.New("Image referenced by a repository")

func (srv *Server) deleteImageAndChildren(id string, imgs *[]APIRmi) error {
	// If the image is referenced by a repo, do not delete
	if len(srv.runtime.repositories.ByID()[id]) != 0 {
		return ErrImageReferenced
	}

	// If the image is not referenced but has children, go recursive
	referenced := false
	byParents, err := srv.runtime.graph.ByParent()
	if err != nil {
		return err
	}
	for _, img := range byParents[id] {
		if err := srv.deleteImageAndChildren(img.ID, imgs); err != nil {
			if err != ErrImageReferenced {
				return err
			}
			referenced = true
		}
	}
	if referenced {
		return ErrImageReferenced
	}

	// If the image is not referenced and has no children, remove it
	byParents, err = srv.runtime.graph.ByParent()
	if err != nil {
		return err
	}
	if len(byParents[id]) == 0 {
		if err := srv.runtime.repositories.DeleteAll(id); err != nil {
			return err
		}
		err := srv.runtime.graph.Delete(id)
		if err != nil {
			return err
		}
		*imgs = append(*imgs, APIRmi{Deleted: utils.TruncateID(id)})
		return nil
	}
	return nil
}

func (srv *Server) deleteImageParents(img *Image, imgs *[]APIRmi) error {
	if img.Parent != "" {
		parent, err := srv.runtime.graph.Get(img.Parent)
		if err != nil {
			return err
		}
		// Remove all children images
		if err := srv.deleteImageAndChildren(img.Parent, imgs); err != nil {
			return err
		}
		return srv.deleteImageParents(parent, imgs)
	}
	return nil
}

func (srv *Server) deleteImage(img *Image, repoName, tag string) (*[]APIRmi, error) {
	//Untag the current image
	var imgs []APIRmi
	tagDeleted, err := srv.runtime.repositories.Delete(repoName, tag)
	if err != nil {
		return nil, err
	}
	if tagDeleted {
		imgs = append(imgs, APIRmi{Untagged: img.ShortID()})
	}
	if len(srv.runtime.repositories.ByID()[img.ID]) == 0 {
		if err := srv.deleteImageAndChildren(img.ID, &imgs); err != nil {
			if err != ErrImageReferenced {
				return &imgs, err
			}
		} else if err := srv.deleteImageParents(img, &imgs); err != nil {
			if err != ErrImageReferenced {
				return &imgs, err
			}
		}
	}
	return &imgs, nil
}

func (srv *Server) ImageDelete(name string, autoPrune bool) (*[]APIRmi, error) {
	img, err := srv.runtime.repositories.LookupImage(name)
	if err != nil {
		return nil, fmt.Errorf("No such image: %s", name)
	}
	if !autoPrune {
		if err := srv.runtime.graph.Delete(img.ID); err != nil {
			return nil, fmt.Errorf("Error deleting image %s: %s", name, err.Error())
		}
		return nil, nil
	}

	var tag string
	if strings.Contains(name, ":") {
		nameParts := strings.Split(name, ":")
		name = nameParts[0]
		tag = nameParts[1]
	}

	return srv.deleteImage(img, name, tag)
}

func (srv *Server) ImageGetCached(imgId string, config *Config) (*Image, error) {

	// Retrieve all images
	images, err := srv.runtime.graph.All()
	if err != nil {
		return nil, err
	}

	// Store the tree in a map of map (map[parentId][childId])
	imageMap := make(map[string]map[string]struct{})
	for _, img := range images {
		if _, exists := imageMap[img.Parent]; !exists {
			imageMap[img.Parent] = make(map[string]struct{})
		}
		imageMap[img.Parent][img.ID] = struct{}{}
	}

	// Loop on the children of the given image and check the config
	for elem := range imageMap[imgId] {
		img, err := srv.runtime.graph.Get(elem)
		if err != nil {
			return nil, err
		}
		if CompareConfig(&img.ContainerConfig, config) {
			return img, nil
		}
	}
	return nil, nil
}

func (srv *Server) ContainerStart(name string) error {
	if container := srv.runtime.Get(name); container != nil {
		if err := container.Start(); err != nil {
			return fmt.Errorf("Error starting container %s: %s", name, err.Error())
		}
	} else {
		return fmt.Errorf("No such container: %s", name)
	}
	return nil
}

func (srv *Server) ContainerStop(name string, t int) error {
	if container := srv.runtime.Get(name); container != nil {
		if err := container.Stop(t); err != nil {
			return fmt.Errorf("Error stopping container %s: %s", name, err.Error())
		}
	} else {
		return fmt.Errorf("No such container: %s", name)
	}
	return nil
}

func (srv *Server) ContainerWait(name string) (int, error) {
	if container := srv.runtime.Get(name); container != nil {
		return container.Wait(), nil
	}
	return 0, fmt.Errorf("No such container: %s", name)
}

func (srv *Server) ContainerResize(name string, h, w int) error {
	if container := srv.runtime.Get(name); container != nil {
		return container.Resize(h, w)
	}
	return fmt.Errorf("No such container: %s", name)
}

func (srv *Server) ContainerAttach(name string, logs, stream, stdin, stdout, stderr bool, in io.ReadCloser, out io.Writer) error {
	container := srv.runtime.Get(name)
	if container == nil {
		return fmt.Errorf("No such container: %s", name)
	}
	//logs
	if logs {
		if stdout {
			cLog, err := container.ReadLog("stdout")
			if err != nil {
				utils.Debugf(err.Error())
			} else if _, err := io.Copy(out, cLog); err != nil {
				utils.Debugf(err.Error())
			}
		}
		if stderr {
			cLog, err := container.ReadLog("stderr")
			if err != nil {
				utils.Debugf(err.Error())
			} else if _, err := io.Copy(out, cLog); err != nil {
				utils.Debugf(err.Error())
			}
		}
	}

	//stream
	if stream {
		if container.State.Ghost {
			return fmt.Errorf("Impossible to attach to a ghost container")
		}
		if !container.State.Running {
			return fmt.Errorf("Impossible to attach to a stopped container, start it first")
		}

		var (
			cStdin           io.ReadCloser
			cStdout, cStderr io.Writer
			cStdinCloser     io.Closer
		)

		if stdin {
			r, w := io.Pipe()
			go func() {
				defer w.Close()
				defer utils.Debugf("Closing buffered stdin pipe")
				io.Copy(w, in)
			}()
			cStdin = r
			cStdinCloser = in
		}
		if stdout {
			cStdout = out
		}
		if stderr {
			cStderr = out
		}

		<-container.Attach(cStdin, cStdinCloser, cStdout, cStderr)

		// If we are in stdinonce mode, wait for the process to end
		// otherwise, simply return
		if container.Config.StdinOnce && !container.Config.Tty {
			container.Wait()
		}
	}
	return nil
}

func (srv *Server) ContainerInspect(name string) (*Container, error) {
	if container := srv.runtime.Get(name); container != nil {
		return container, nil
	}
	return nil, fmt.Errorf("No such container: %s", name)
}

func (srv *Server) ImageInspect(name string) (*Image, error) {
	if image, err := srv.runtime.repositories.LookupImage(name); err == nil && image != nil {
		return image, nil
	}
	return nil, fmt.Errorf("No such image: %s", name)
}

<<<<<<< HEAD
func NewServer(autoRestart, enableCors bool) (*Server, error) {
=======
func NewServer(autoRestart bool, dns ListOpts) (*Server, error) {
>>>>>>> afd325a8
	if runtime.GOARCH != "amd64" {
		log.Fatalf("The docker runtime currently only supports amd64 (not %s). This will change in the future. Aborting.", runtime.GOARCH)
	}
	runtime, err := NewRuntime(autoRestart, dns)
	if err != nil {
		return nil, err
	}
	srv := &Server{
		runtime:    runtime,
		enableCors: enableCors,
	}
	runtime.srv = srv
	return srv, nil
}

type Server struct {
	runtime    *Runtime
	enableCors bool
}<|MERGE_RESOLUTION|>--- conflicted
+++ resolved
@@ -978,11 +978,7 @@
 	return nil, fmt.Errorf("No such image: %s", name)
 }
 
-<<<<<<< HEAD
-func NewServer(autoRestart, enableCors bool) (*Server, error) {
-=======
-func NewServer(autoRestart bool, dns ListOpts) (*Server, error) {
->>>>>>> afd325a8
+func NewServer(autoRestart, enableCors bool, dns ListOpts) (*Server, error) {
 	if runtime.GOARCH != "amd64" {
 		log.Fatalf("The docker runtime currently only supports amd64 (not %s). This will change in the future. Aborting.", runtime.GOARCH)
 	}
